--- conflicted
+++ resolved
@@ -222,11 +222,7 @@
               res_vec(num_members),
               thread_start(params.start_predicate_thread) {
 
-<<<<<<< HEAD
-      //Figure out my SST index
-=======
         //Figure out my SST index
->>>>>>> 7e9b9c42
         for(uint32_t i = 0; i < num_members; ++i) {
             if(members[i] == my_node_id) {
                 my_index = i;
